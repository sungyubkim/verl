# Copyright 2024 Bytedance Ltd. and/or its affiliates
# Copyright 2023-2024 SGLang Team
# Copyright 2025 ModelBest Inc. and/or its affiliates
#
# Licensed under the Apache License, Version 2.0 (the "License");
# you may not use this file except in compliance with the License.
# You may obtain a copy of the License at
#
#     http://www.apache.org/licenses/LICENSE-2.0
#
# Unless required by applicable law or agreed to in writing, software
# distributed under the License is distributed on an "AS IS" BASIS,
# WITHOUT WARRANTIES OR CONDITIONS OF ANY KIND, either express or implied.
# See the License for the specific language governing permissions and
# limitations under the License.
"""
PPO Trainer with Ray-based single controller.
This trainer supports model-agonistic model initialization with huggingface
"""

import json
import os
import uuid
from collections import defaultdict
from copy import deepcopy
from dataclasses import dataclass, field
from pprint import pprint
from typing import Optional

import numpy as np
import ray
import torch
from omegaconf import OmegaConf, open_dict
from torch.utils.data import Dataset, Sampler
from torchdata.stateful_dataloader import StatefulDataLoader
from tqdm import tqdm

from verl import DataProto
from verl.experimental.dataset.sampler import AbstractCurriculumSampler
from verl.protocol import pad_dataproto_to_divisor, unpad_dataproto
from verl.single_controller.ray import RayClassWithInitArgs, RayResourcePool, RayWorkerGroup
from verl.single_controller.ray.base import create_colocated_worker_cls
from verl.trainer.config import AlgoConfig
from verl.trainer.ppo import core_algos
from verl.trainer.ppo.core_algos import AdvantageEstimator, agg_loss
from verl.trainer.ppo.metric_utils import (
    compute_data_metrics,
    compute_throughout_metrics,
    compute_timing_metrics,
    process_validation_metrics,
)
from verl.trainer.ppo.reward import compute_reward, compute_reward_async
from verl.trainer.ppo.utils import Role, WorkerType, need_critic, need_reference_policy, need_reward_model
from verl.utils.checkpoint.checkpoint_manager import find_latest_ckpt_path, should_save_ckpt_esi
from verl.utils.config import omega_conf_to_dataclass
from verl.utils.debug import marked_timer
from verl.utils.metric import reduce_metrics
from verl.utils.rollout_skip import RolloutSkip
from verl.utils.seqlen_balancing import calculate_workload, get_seqlen_balanced_partitions, log_seqlen_unbalance
from verl.utils.torch_functional import masked_mean
from verl.utils.tracking import ValidationGenerationsLogger


@dataclass
class ResourcePoolManager:
    """
    Define a resource pool specification. Resource pool will be initialized first.
    """

    resource_pool_spec: dict[str, list[int]]
    mapping: dict[Role, str]
    resource_pool_dict: dict[str, RayResourcePool] = field(default_factory=dict)

    def create_resource_pool(self):
        """Create Ray resource pools for distributed training.

        Initializes resource pools based on the resource pool specification,
        with each pool managing GPU resources across multiple nodes.
        For FSDP backend, uses max_colocate_count=1 to merge WorkerGroups.
        For Megatron backend, uses max_colocate_count>1 for different models.
        """
        for resource_pool_name, process_on_nodes in self.resource_pool_spec.items():
            # max_colocate_count means the number of WorkerGroups (i.e. processes) in each RayResourcePool
            # For FSDP backend, we recommend using max_colocate_count=1 that merge all WorkerGroups into one.
            # For Megatron backend, we recommend using max_colocate_count>1
            # that can utilize different WorkerGroup for differnt models
            resource_pool = RayResourcePool(
                process_on_nodes=process_on_nodes, use_gpu=True, max_colocate_count=1, name_prefix=resource_pool_name
            )
            self.resource_pool_dict[resource_pool_name] = resource_pool

        self._check_resource_available()

    def get_resource_pool(self, role: Role) -> RayResourcePool:
        """Get the resource pool of the worker_cls"""
        return self.resource_pool_dict[self.mapping[role]]

    def get_n_gpus(self) -> int:
        """Get the number of gpus in this cluster."""
        return sum([n_gpus for process_on_nodes in self.resource_pool_spec.values() for n_gpus in process_on_nodes])

    def _check_resource_available(self):
        """Check if the resource pool can be satisfied in this ray cluster."""
        node_available_resources = ray._private.state.available_resources_per_node()
        node_available_gpus = {
            node: node_info.get("GPU", 0) if "GPU" in node_info else node_info.get("NPU", 0)
            for node, node_info in node_available_resources.items()
        }

        # check total required gpus can be satisfied
        total_available_gpus = sum(node_available_gpus.values())
        total_required_gpus = sum(
            [n_gpus for process_on_nodes in self.resource_pool_spec.values() for n_gpus in process_on_nodes]
        )
        if total_available_gpus < total_required_gpus:
            raise ValueError(
                f"Total available GPUs {total_available_gpus} is less than total desired GPUs {total_required_gpus}"
            )


def apply_kl_penalty(data: DataProto, kl_ctrl: core_algos.AdaptiveKLController, kl_penalty="kl"):
    """Apply KL penalty to the token-level rewards.

    This function computes the KL divergence between the reference policy and current policy,
    then applies a penalty to the token-level rewards based on this divergence.

    Args:
        data (DataProto): The data containing batched model outputs and inputs.
        kl_ctrl (core_algos.AdaptiveKLController): Controller for adaptive KL penalty.
        kl_penalty (str, optional): Type of KL penalty to apply. Defaults to "kl".

    Returns:
        tuple: A tuple containing:
            - The updated data with token-level rewards adjusted by KL penalty
            - A dictionary of metrics related to the KL penalty
    """
    response_mask = data.batch["response_mask"]
    token_level_scores = data.batch["token_level_scores"]
    batch_size = data.batch.batch_size[0]

    # compute kl between ref_policy and current policy
    # When apply_kl_penalty, algorithm.use_kl_in_reward=True, so the reference model has been enabled.
    kld = core_algos.kl_penalty(
        data.batch["old_log_probs"], data.batch["ref_log_prob"], kl_penalty=kl_penalty
    )  # (batch_size, response_length)
    kld = kld * response_mask
    beta = kl_ctrl.value

    token_level_rewards = token_level_scores - beta * kld

    current_kl = masked_mean(kld, mask=response_mask, axis=-1)  # average over sequence
    current_kl = torch.mean(current_kl, dim=0).item()

    # according to https://github.com/huggingface/trl/blob/951ca1841f29114b969b57b26c7d3e80a39f75a0/trl/trainer/ppo_trainer.py#L837
    kl_ctrl.update(current_kl=current_kl, n_steps=batch_size)
    data.batch["token_level_rewards"] = token_level_rewards

    metrics = {"actor/reward_kl_penalty": current_kl, "actor/reward_kl_penalty_coeff": beta}

    return data, metrics


def compute_response_mask(data: DataProto):
    """Compute the attention mask for the response part of the sequence.

    This function extracts the portion of the attention mask that corresponds to the model's response,
    which is used for masking computations that should only apply to response tokens.

    Args:
        data (DataProto): The data containing batched model outputs and inputs.

    Returns:
        torch.Tensor: The attention mask for the response tokens.
    """
    responses = data.batch["responses"]
    response_length = responses.size(1)
    attention_mask = data.batch["attention_mask"]
    return attention_mask[:, -response_length:]


def compute_advantage(
    data: DataProto,
    adv_estimator: AdvantageEstimator,
    gamma: float = 1.0,
    lam: float = 1.0,
    num_repeat: int = 1,
    norm_adv_by_std_in_grpo: bool = True,
    config: Optional[AlgoConfig] = None,
) -> DataProto:
    """Compute advantage estimates for policy optimization.

    This function computes advantage estimates using various estimators like GAE, GRPO, REINFORCE++, etc.
    The advantage estimates are used to guide policy optimization in RL algorithms.

    Args:
        data (DataProto): The data containing batched model outputs and inputs.
        adv_estimator (AdvantageEstimator): The advantage estimator to use (e.g., GAE, GRPO, REINFORCE++).
        gamma (float, optional): Discount factor for future rewards. Defaults to 1.0.
        lam (float, optional): Lambda parameter for GAE. Defaults to 1.0.
        num_repeat (int, optional): Number of times to repeat the computation. Defaults to 1.
        norm_adv_by_std_in_grpo (bool, optional): Whether to normalize advantages by standard deviation in
            GRPO. Defaults to True.
        config (dict, optional): Configuration dictionary for algorithm settings. Defaults to None.

    Returns:
        DataProto: The updated data with computed advantages and returns.
    """
    # Back-compatible with trainers that do not compute response mask in fit
    if "response_mask" not in data.batch.keys():
        data.batch["response_mask"] = compute_response_mask(data)
    # prepare response group
    if adv_estimator == AdvantageEstimator.GAE:
        # Compute advantages and returns using Generalized Advantage Estimation (GAE)
        advantages, returns = core_algos.compute_gae_advantage_return(
            token_level_rewards=data.batch["token_level_rewards"],
            values=data.batch["values"],
            response_mask=data.batch["response_mask"],
            gamma=gamma,
            lam=lam,
        )
        data.batch["advantages"] = advantages
        data.batch["returns"] = returns
        if config.get("use_pf_ppo", False):
            data = core_algos.compute_pf_ppo_reweight_data(
                data,
                config.pf_ppo.get("reweight_method"),
                config.pf_ppo.get("weight_pow"),
            )
    elif adv_estimator == AdvantageEstimator.GRPO:
        # Initialize the mask for GRPO calculation
        grpo_calculation_mask = data.batch["response_mask"]

        # Call compute_grpo_outcome_advantage with parameters matching its definition
        advantages, returns = core_algos.compute_grpo_outcome_advantage(
            token_level_rewards=data.batch["token_level_rewards"],
            response_mask=grpo_calculation_mask,
            index=data.non_tensor_batch["uid"],
            norm_adv_by_std_in_grpo=norm_adv_by_std_in_grpo,
        )
        data.batch["advantages"] = advantages
        data.batch["returns"] = returns
    else:
        # handle all other adv estimator type other than GAE and GRPO
        adv_estimator_fn = core_algos.get_adv_estimator_fn(adv_estimator)
        adv_kwargs = {
            "token_level_rewards": data.batch["token_level_rewards"],
            "response_mask": data.batch["response_mask"],
            "config": config,
        }
        if "uid" in data.non_tensor_batch:  # optional
            adv_kwargs["index"] = data.non_tensor_batch["uid"]
        if "reward_baselines" in data.batch:  # optional
            adv_kwargs["reward_baselines"] = data.batch["reward_baselines"]

        # calculate advantage estimator
        advantages, returns = adv_estimator_fn(**adv_kwargs)
        data.batch["advantages"] = advantages
        data.batch["returns"] = returns
    return data


class RayPPOTrainer:
    """Distributed PPO trainer using Ray for scalable reinforcement learning.

    This trainer orchestrates distributed PPO training across multiple nodes and GPUs,
    managing actor rollouts, critic training, and reward computation with Ray backend.
    Supports various model architectures including FSDP, Megatron, vLLM, and SGLang integration.
    """

    # TODO: support each role have individual ray_worker_group_cls,
    # i.e., support different backend of different role
    def __init__(
        self,
        config,
        tokenizer,
        role_worker_mapping: dict[Role, WorkerType],
        resource_pool_manager: ResourcePoolManager,
        ray_worker_group_cls: type[RayWorkerGroup] = RayWorkerGroup,
        processor=None,
        reward_fn=None,
        val_reward_fn=None,
        train_dataset: Optional[Dataset] = None,
        val_dataset: Optional[Dataset] = None,
        collate_fn=None,
        train_sampler: Optional[Sampler] = None,
        device_name=None,
    ):
        """
        Initialize distributed PPO trainer with Ray backend.
        Note that this trainer runs on the driver process on a single CPU/GPU node.

        Args:
            config: Configuration object containing training parameters.
            tokenizer: Tokenizer used for encoding and decoding text.
            role_worker_mapping (dict[Role, WorkerType]): Mapping from roles to worker classes.
            resource_pool_manager (ResourcePoolManager): Manager for Ray resource pools.
            ray_worker_group_cls (RayWorkerGroup, optional): Class for Ray worker groups. Defaults to RayWorkerGroup.
            processor: Optional data processor, used for multimodal data
            reward_fn: Function for computing rewards during training.
            val_reward_fn: Function for computing rewards during validation.
            train_dataset (Optional[Dataset], optional): Training dataset. Defaults to None.
            val_dataset (Optional[Dataset], optional): Validation dataset. Defaults to None.
            collate_fn: Function to collate data samples into batches.
            train_sampler (Optional[Sampler], optional): Sampler for the training dataset. Defaults to None.
            device_name (str, optional): Device name for training (e.g., "cuda", "cpu"). Defaults to None.
        """

        # Store the tokenizer for text processing
        self.tokenizer = tokenizer
        self.processor = processor
        self.config = config
        self.reward_fn = reward_fn
        self.val_reward_fn = val_reward_fn

        self.hybrid_engine = config.actor_rollout_ref.hybrid_engine
        assert self.hybrid_engine, "Currently, only support hybrid engine"

        if self.hybrid_engine:
            assert Role.ActorRollout in role_worker_mapping, f"{role_worker_mapping.keys()=}"

        self.role_worker_mapping = role_worker_mapping
        self.resource_pool_manager = resource_pool_manager
        self.use_reference_policy = need_reference_policy(self.role_worker_mapping)
        self.use_rm = need_reward_model(self.role_worker_mapping)
        self.use_critic = need_critic(self.config)
        self.ray_worker_group_cls = ray_worker_group_cls
        self.device_name = device_name if device_name else self.config.trainer.device
        self.validation_generations_logger = ValidationGenerationsLogger(
            project_name=self.config.trainer.project_name,
            experiment_name=self.config.trainer.experiment_name,
        )

        # if ref_in_actor is True, the reference policy will be actor without lora applied
        self.ref_in_actor = (
            config.actor_rollout_ref.model.get("lora_rank", 0) > 0
            or config.actor_rollout_ref.model.get("lora_adapter_path") is not None
        )

        # define in-reward KL control
        # kl loss control currently not suppoorted
        if self.config.algorithm.use_kl_in_reward:
            self.kl_ctrl_in_reward = core_algos.get_kl_controller(self.config.algorithm.kl_ctrl)

        self._create_dataloader(train_dataset, val_dataset, collate_fn, train_sampler)

    def _create_dataloader(self, train_dataset, val_dataset, collate_fn, train_sampler: Optional[Sampler]):
        """
        Creates the train and validation dataloaders.
        """
        # TODO: we have to make sure the batch size is divisible by the dp size
        from verl.trainer.main_ppo import create_rl_dataset, create_rl_sampler

        if train_dataset is None:
            train_dataset = create_rl_dataset(
                self.config.data.train_files,
                self.config.data,
                self.tokenizer,
                self.processor,
                max_samples=self.config.data.get("train_max_samples", -1),
            )
        if val_dataset is None:
            val_dataset = create_rl_dataset(
                self.config.data.val_files,
                self.config.data,
                self.tokenizer,
                self.processor,
                max_samples=self.config.data.get("val_max_samples", -1),
            )
        self.train_dataset, self.val_dataset = train_dataset, val_dataset

        if train_sampler is None:
            train_sampler = create_rl_sampler(self.config.data, self.train_dataset)
        if collate_fn is None:
            from verl.utils.dataset.rl_dataset import collate_fn as default_collate_fn

            collate_fn = default_collate_fn

        num_workers = self.config.data["dataloader_num_workers"]

        self.train_dataloader = StatefulDataLoader(
            dataset=self.train_dataset,
            batch_size=self.config.data.get("gen_batch_size", self.config.data.train_batch_size),
            num_workers=num_workers,
            drop_last=True,
            collate_fn=collate_fn,
            sampler=train_sampler,
        )

        val_batch_size = self.config.data.val_batch_size  # Prefer config value if set
        if val_batch_size is None:
            val_batch_size = len(self.val_dataset)

        self.val_dataloader = StatefulDataLoader(
            dataset=self.val_dataset,
            batch_size=val_batch_size,
            num_workers=num_workers,
            shuffle=self.config.data.get("validation_shuffle", True),
            drop_last=False,
            collate_fn=collate_fn,
        )

        assert len(self.train_dataloader) >= 1, "Train dataloader is empty!"
        assert len(self.val_dataloader) >= 1, "Validation dataloader is empty!"

        print(
            f"Size of train dataloader: {len(self.train_dataloader)}, Size of val dataloader: "
            f"{len(self.val_dataloader)}"
        )

        total_training_steps = len(self.train_dataloader) * self.config.trainer.total_epochs

        if self.config.trainer.total_training_steps is not None:
            total_training_steps = self.config.trainer.total_training_steps

        self.total_training_steps = total_training_steps
        print(f"Total training steps: {self.total_training_steps}")

        try:
            OmegaConf.set_struct(self.config, True)
            with open_dict(self.config):
                if OmegaConf.select(self.config, "actor_rollout_ref.actor.optim"):
                    self.config.actor_rollout_ref.actor.optim.total_training_steps = total_training_steps
                if OmegaConf.select(self.config, "critic.optim"):
                    self.config.critic.optim.total_training_steps = total_training_steps
        except Exception as e:
            print(f"Warning: Could not set total_training_steps in config. Structure missing? Error: {e}")

    def _dump_generations(self, inputs, outputs, gts, scores, reward_extra_infos_dict, dump_path):
        """Dump rollout/validation samples as JSONL."""
        os.makedirs(dump_path, exist_ok=True)
        filename = os.path.join(dump_path, f"{self.global_steps}.jsonl")

        n = len(inputs)
        base_data = {
            "input": inputs,
            "output": outputs,
            "gts": gts,
            "score": scores,
            "step": [self.global_steps] * n,
        }

        for k, v in reward_extra_infos_dict.items():
            if len(v) == n:
                base_data[k] = v

        lines = []
        for i in range(n):
            entry = {k: v[i] for k, v in base_data.items()}
            lines.append(json.dumps(entry, ensure_ascii=False))

        with open(filename, "w") as f:
            f.write("\n".join(lines) + "\n")

        print(f"Dumped generations to {filename}")

    def _log_rollout_data(
        self, batch: DataProto, reward_extra_infos_dict: dict, timing_raw: dict, rollout_data_dir: str
    ):
        """Log rollout data to disk.
        Args:
            batch (DataProto): The batch containing rollout data
            reward_extra_infos_dict (dict): Additional reward information to log
            timing_raw (dict): Timing information for profiling
            rollout_data_dir (str): Directory path to save the rollout data
        """
        with marked_timer("dump_rollout_generations", timing_raw, color="green"):
            inputs = self.tokenizer.batch_decode(batch.batch["prompts"], skip_special_tokens=True)
            outputs = self.tokenizer.batch_decode(batch.batch["responses"], skip_special_tokens=True)
            scores = batch.batch["token_level_scores"].sum(-1).cpu().tolist()
            sample_gts = [item.non_tensor_batch.get("reward_model", {}).get("ground_truth", None) for item in batch]

            reward_extra_infos_to_dump = reward_extra_infos_dict.copy()
            if "request_id" in batch.non_tensor_batch:
                reward_extra_infos_dict.setdefault(
                    "request_id",
                    batch.non_tensor_batch["request_id"].tolist(),
                )

            self._dump_generations(
                inputs=inputs,
                outputs=outputs,
                gts=sample_gts,
                scores=scores,
                reward_extra_infos_dict=reward_extra_infos_to_dump,
                dump_path=rollout_data_dir,
            )

    def _maybe_log_val_generations(self, inputs, outputs, scores):
        """Log a table of validation samples to the configured logger (wandb or swanlab)"""

        generations_to_log = self.config.trainer.log_val_generations

        if generations_to_log == 0:
            return

        import numpy as np

        # Create tuples of (input, output, score) and sort by input text
        samples = list(zip(inputs, outputs, scores, strict=True))
        samples.sort(key=lambda x: x[0])  # Sort by input text

        # Use fixed random seed for deterministic shuffling
        rng = np.random.RandomState(42)
        rng.shuffle(samples)

        # Take first N samples after shuffling
        samples = samples[:generations_to_log]

        # Log to each configured logger
        self.validation_generations_logger.log(self.config.trainer.logger, samples, self.global_steps)

    def _get_gen_batch(self, batch: DataProto) -> DataProto:
        reward_model_keys = set({"data_source", "reward_model", "extra_info", "uid"}) & batch.non_tensor_batch.keys()

        # pop those keys for generation
        batch_keys_to_pop = ["input_ids", "attention_mask", "position_ids"]
        non_tensor_batch_keys_to_pop = set(batch.non_tensor_batch.keys()) - reward_model_keys
        gen_batch = batch.pop(
            batch_keys=batch_keys_to_pop,
            non_tensor_batch_keys=list(non_tensor_batch_keys_to_pop),
        )

        # For agent loop, we need reward model keys to compute score.
        if self.async_rollout_mode:
            gen_batch.non_tensor_batch.update(batch.non_tensor_batch)

        return gen_batch

    def _validate(self):
        data_source_lst = []
        reward_extra_infos_dict: dict[str, list] = defaultdict(list)

        # Lists to collect samples for the table
        sample_inputs = []
        sample_outputs = []
        sample_gts = []
        sample_scores = []
        sample_turns = []
        sample_uids = []

        for test_data in self.val_dataloader:
            test_batch = DataProto.from_single_dict(test_data)

            if "uid" not in test_batch.non_tensor_batch:
                test_batch.non_tensor_batch["uid"] = np.array(
                    [str(uuid.uuid4()) for _ in range(len(test_batch.batch))], dtype=object
                )

            # repeat test batch
            test_batch = test_batch.repeat(
                repeat_times=self.config.actor_rollout_ref.rollout.val_kwargs.n, interleave=True
            )

            # we only do validation on rule-based rm
            if self.config.reward_model.enable and test_batch[0].non_tensor_batch["reward_model"]["style"] == "model":
                return {}

            # Store original inputs
            input_ids = test_batch.batch["input_ids"]
            # TODO: Can we keep special tokens except for padding tokens?
            input_texts = [self.tokenizer.decode(ids, skip_special_tokens=True) for ids in input_ids]
            sample_inputs.extend(input_texts)
            sample_uids.extend(test_batch.non_tensor_batch["uid"])

            ground_truths = [
                item.non_tensor_batch.get("reward_model", {}).get("ground_truth", None) for item in test_batch
            ]
            sample_gts.extend(ground_truths)

            test_gen_batch = self._get_gen_batch(test_batch)
            test_gen_batch.meta_info = {
                "eos_token_id": self.tokenizer.eos_token_id,
                "pad_token_id": self.tokenizer.pad_token_id,
                "recompute_log_prob": False,
                "do_sample": self.config.actor_rollout_ref.rollout.val_kwargs.do_sample,
                "validate": True,
                "global_steps": self.global_steps,
            }
            print(f"test_gen_batch meta info: {test_gen_batch.meta_info}")

            # pad to be divisible by dp_size
            size_divisor = (
                self.actor_rollout_wg.world_size
                if not self.async_rollout_mode
                else self.config.actor_rollout_ref.rollout.agent.num_workers
            )
            test_gen_batch_padded, pad_size = pad_dataproto_to_divisor(test_gen_batch, size_divisor)
            if not self.async_rollout_mode:
                test_output_gen_batch_padded = self.actor_rollout_wg.generate_sequences(test_gen_batch_padded)
            else:
                test_output_gen_batch_padded = self.async_rollout_manager.generate_sequences(test_gen_batch_padded)

            # unpad
            test_output_gen_batch = unpad_dataproto(test_output_gen_batch_padded, pad_size=pad_size)

            print("validation generation end")

            # Store generated outputs
            output_ids = test_output_gen_batch.batch["responses"]
            output_texts = [self.tokenizer.decode(ids, skip_special_tokens=True) for ids in output_ids]
            sample_outputs.extend(output_texts)

            test_batch = test_batch.union(test_output_gen_batch)
            test_batch.meta_info["validate"] = True

            # evaluate using reward_function
            if self.val_reward_fn is None:
                raise ValueError("val_reward_fn must be provided for validation.")
            result = self.val_reward_fn(test_batch, return_dict=True)
            reward_tensor = result["reward_tensor"]
            scores = reward_tensor.sum(-1).cpu().tolist()
            sample_scores.extend(scores)

            reward_extra_infos_dict["reward"].extend(scores)
            if "reward_extra_info" in result:
                for key, lst in result["reward_extra_info"].items():
                    reward_extra_infos_dict[key].extend(lst)

            # collect num_turns of each prompt
            if "__num_turns__" in test_batch.non_tensor_batch:
                sample_turns.append(test_batch.non_tensor_batch["__num_turns__"])

            data_source_lst.append(test_batch.non_tensor_batch.get("data_source", ["unknown"] * reward_tensor.shape[0]))

        self._maybe_log_val_generations(inputs=sample_inputs, outputs=sample_outputs, scores=sample_scores)

        # dump generations
        val_data_dir = self.config.trainer.get("validation_data_dir", None)
        if val_data_dir:
            self._dump_generations(
                inputs=sample_inputs,
                outputs=sample_outputs,
                gts=sample_gts,
                scores=sample_scores,
                reward_extra_infos_dict=reward_extra_infos_dict,
                dump_path=val_data_dir,
            )

        for key_info, lst in reward_extra_infos_dict.items():
            assert len(lst) == 0 or len(lst) == len(sample_scores), f"{key_info}: {len(lst)=}, {len(sample_scores)=}"

        data_sources = np.concatenate(data_source_lst, axis=0)

        data_src2var2metric2val = process_validation_metrics(data_sources, sample_uids, reward_extra_infos_dict)
        metric_dict = {}
        for data_source, var2metric2val in data_src2var2metric2val.items():
            core_var = "acc" if "acc" in var2metric2val else "reward"
            for var_name, metric2val in var2metric2val.items():
                n_max = max([int(name.split("@")[-1].split("/")[0]) for name in metric2val.keys()])
                for metric_name, metric_val in metric2val.items():
                    if (
                        (var_name == core_var)
                        and any(metric_name.startswith(pfx) for pfx in ["mean", "maj", "best"])
                        and (f"@{n_max}" in metric_name)
                    ):
                        metric_sec = "val-core"
                    else:
                        metric_sec = "val-aux"
                    pfx = f"{metric_sec}/{data_source}/{var_name}/{metric_name}"
                    metric_dict[pfx] = metric_val

        if len(sample_turns) > 0:
            sample_turns = np.concatenate(sample_turns)
            metric_dict["val-aux/num_turns/min"] = sample_turns.min()
            metric_dict["val-aux/num_turns/max"] = sample_turns.max()
            metric_dict["val-aux/num_turns/mean"] = sample_turns.mean()

        return metric_dict

    def init_workers(self):
        """Initialize distributed training workers using Ray backend.

        Creates:
        1. Ray resource pools from configuration
        2. Worker groups for each role (actor, critic, etc.)
        """
        self.resource_pool_manager.create_resource_pool()

        self.resource_pool_to_cls = {pool: {} for pool in self.resource_pool_manager.resource_pool_dict.values()}

        # create actor and rollout
        if self.hybrid_engine:
            resource_pool = self.resource_pool_manager.get_resource_pool(Role.ActorRollout)
            actor_rollout_cls = RayClassWithInitArgs(
                cls=self.role_worker_mapping[Role.ActorRollout],
                config=self.config.actor_rollout_ref,
                role=str(Role.ActorRollout),
            )
            self.resource_pool_to_cls[resource_pool][str(Role.ActorRollout)] = actor_rollout_cls
        else:
            raise NotImplementedError

        # create critic
        if self.use_critic:
            resource_pool = self.resource_pool_manager.get_resource_pool(Role.Critic)
            critic_cfg = omega_conf_to_dataclass(self.config.critic)
            critic_cls = RayClassWithInitArgs(cls=self.role_worker_mapping[Role.Critic], config=critic_cfg)
            self.resource_pool_to_cls[resource_pool][str(Role.Critic)] = critic_cls

        # create reference policy if needed
        if self.use_reference_policy:
            resource_pool = self.resource_pool_manager.get_resource_pool(Role.RefPolicy)
            ref_policy_cls = RayClassWithInitArgs(
                self.role_worker_mapping[Role.RefPolicy],
                config=self.config.actor_rollout_ref,
                role=str(Role.RefPolicy),
            )
            self.resource_pool_to_cls[resource_pool][str(Role.RefPolicy)] = ref_policy_cls

        # create a reward model if reward_fn is None
        if self.use_rm:
            # we create a RM here
            resource_pool = self.resource_pool_manager.get_resource_pool(Role.RewardModel)
            rm_cls = RayClassWithInitArgs(self.role_worker_mapping[Role.RewardModel], config=self.config.reward_model)
            self.resource_pool_to_cls[resource_pool][str(Role.RewardModel)] = rm_cls

        # initialize WorkerGroup
        # NOTE: if you want to use a different resource pool for each role, which can support different parallel size,
        # you should not use `create_colocated_worker_cls`.
        # Instead, directly pass different resource pool to different worker groups.
        # See https://github.com/volcengine/verl/blob/master/examples/ray/tutorial.ipynb for more information.
        all_wg = {}
        wg_kwargs = {}  # Setting up kwargs for RayWorkerGroup
        if OmegaConf.select(self.config.trainer, "ray_wait_register_center_timeout") is not None:
            wg_kwargs["ray_wait_register_center_timeout"] = self.config.trainer.ray_wait_register_center_timeout
        if OmegaConf.select(self.config.global_profiler, "steps") is not None:
            wg_kwargs["profile_steps"] = OmegaConf.select(self.config.global_profiler, "steps")
            # Only require nsight worker options when tool is nsys
            if OmegaConf.select(self.config.global_profiler, "tool") == "nsys":
                assert (
                    OmegaConf.select(self.config.global_profiler.global_tool_config.nsys, "worker_nsight_options")
                    is not None
                ), "worker_nsight_options must be set when using nsys with profile_steps"
                wg_kwargs["worker_nsight_options"] = OmegaConf.to_container(
                    OmegaConf.select(self.config.global_profiler.global_tool_config.nsys, "worker_nsight_options")
                )
        wg_kwargs["device_name"] = self.device_name

        for resource_pool, class_dict in self.resource_pool_to_cls.items():
            worker_dict_cls = create_colocated_worker_cls(class_dict=class_dict)
            wg_dict = self.ray_worker_group_cls(
                resource_pool=resource_pool,
                ray_cls_with_init=worker_dict_cls,
                **wg_kwargs,
            )
            spawn_wg = wg_dict.spawn(prefix_set=class_dict.keys())
            all_wg.update(spawn_wg)

        if self.use_critic:
            self.critic_wg = all_wg[str(Role.Critic)]
            self.critic_wg.init_model()

        if self.use_reference_policy and not self.ref_in_actor:
            self.ref_policy_wg = all_wg[str(Role.RefPolicy)]
            self.ref_policy_wg.init_model()

        self.rm_wg = None
        # initalization of rm_wg will be deprecated in the future
        if self.use_rm:
            self.rm_wg = all_wg[str(Role.RewardModel)]
            self.rm_wg.init_model()

        # we should create rollout at the end so that vllm can have a better estimation of kv cache memory
        self.actor_rollout_wg = all_wg[str(Role.ActorRollout)]
        self.actor_rollout_wg.init_model()

        # create async rollout manager and request scheduler
        self.async_rollout_mode = False
        if self.config.actor_rollout_ref.rollout.mode == "async":
            from verl.experimental.agent_loop import AgentLoopManager

            self.async_rollout_mode = True
            self.async_rollout_manager = AgentLoopManager(
                config=self.config, worker_group=self.actor_rollout_wg, rm_wg=self.rm_wg
            )

    def _save_checkpoint(self):
        from verl.utils.fs import local_mkdir_safe

        # path: given_path + `/global_step_{global_steps}` + `/actor`
        local_global_step_folder = os.path.join(
            self.config.trainer.default_local_dir, f"global_step_{self.global_steps}"
        )

        print(f"local_global_step_folder: {local_global_step_folder}")
        actor_local_path = os.path.join(local_global_step_folder, "actor")

        actor_remote_path = (
            None
            if self.config.trainer.default_hdfs_dir is None
            else os.path.join(self.config.trainer.default_hdfs_dir, f"global_step_{self.global_steps}", "actor")
        )

        remove_previous_ckpt_in_save = self.config.trainer.get("remove_previous_ckpt_in_save", False)
        if remove_previous_ckpt_in_save:
            print(
                "Warning: remove_previous_ckpt_in_save is deprecated,"
                + " set max_actor_ckpt_to_keep=1 and max_critic_ckpt_to_keep=1 instead"
            )
        max_actor_ckpt_to_keep = (
            self.config.trainer.get("max_actor_ckpt_to_keep", None) if not remove_previous_ckpt_in_save else 1
        )
        max_critic_ckpt_to_keep = (
            self.config.trainer.get("max_critic_ckpt_to_keep", None) if not remove_previous_ckpt_in_save else 1
        )

        self.actor_rollout_wg.save_checkpoint(
            actor_local_path, actor_remote_path, self.global_steps, max_ckpt_to_keep=max_actor_ckpt_to_keep
        )

        if self.use_critic:
            critic_local_path = os.path.join(local_global_step_folder, str(Role.Critic))
            critic_remote_path = (
                None
                if self.config.trainer.default_hdfs_dir is None
                else os.path.join(
                    self.config.trainer.default_hdfs_dir, f"global_step_{self.global_steps}", str(Role.Critic)
                )
            )
            self.critic_wg.save_checkpoint(
                critic_local_path, critic_remote_path, self.global_steps, max_ckpt_to_keep=max_critic_ckpt_to_keep
            )

        # save dataloader
        local_mkdir_safe(local_global_step_folder)
        dataloader_local_path = os.path.join(local_global_step_folder, "data.pt")
        dataloader_state_dict = self.train_dataloader.state_dict()
        torch.save(dataloader_state_dict, dataloader_local_path)

        # latest checkpointed iteration tracker (for atomic usage)
        local_latest_checkpointed_iteration = os.path.join(
            self.config.trainer.default_local_dir, "latest_checkpointed_iteration.txt"
        )
        with open(local_latest_checkpointed_iteration, "w") as f:
            f.write(str(self.global_steps))

    def _load_checkpoint(self):
        if self.config.trainer.resume_mode == "disable":
            # NOTE: while there is no checkpoint to load, we still need to offload the model and optimizer to CPU
            self.actor_rollout_wg.load_checkpoint(None)
            return 0

        # load from hdfs
        if self.config.trainer.default_hdfs_dir is not None:
            raise NotImplementedError("load from hdfs is not implemented yet")
        else:
            checkpoint_folder = self.config.trainer.default_local_dir  # TODO: check path
            if not os.path.isabs(checkpoint_folder):
                working_dir = os.getcwd()
                checkpoint_folder = os.path.join(working_dir, checkpoint_folder)
            global_step_folder = find_latest_ckpt_path(checkpoint_folder)  # None if no latest

        # find global_step_folder
        if self.config.trainer.resume_mode == "auto":
            if global_step_folder is None:
                print("Training from scratch")
                self.actor_rollout_wg.load_checkpoint(None)
                return 0
        else:
            if self.config.trainer.resume_mode == "resume_path":
                assert isinstance(self.config.trainer.resume_from_path, str), "resume ckpt must be str type"
                assert "global_step_" in self.config.trainer.resume_from_path, (
                    "resume ckpt must specify the global_steps"
                )
                global_step_folder = self.config.trainer.resume_from_path
                if not os.path.isabs(global_step_folder):
                    working_dir = os.getcwd()
                    global_step_folder = os.path.join(working_dir, global_step_folder)
        print(f"Load from checkpoint folder: {global_step_folder}")
        # set global step
        self.global_steps = int(global_step_folder.split("global_step_")[-1])

        print(f"Setting global step to {self.global_steps}")
        print(f"Resuming from {global_step_folder}")

        actor_path = os.path.join(global_step_folder, "actor")
        critic_path = os.path.join(global_step_folder, str(Role.Critic))
        # load actor
        self.actor_rollout_wg.load_checkpoint(
            actor_path, del_local_after_load=self.config.trainer.del_local_ckpt_after_load
        )
        # load critic
        if self.use_critic:
            self.critic_wg.load_checkpoint(
                critic_path, del_local_after_load=self.config.trainer.del_local_ckpt_after_load
            )

        # load dataloader,
        # TODO: from remote not implemented yet
        dataloader_local_path = os.path.join(global_step_folder, "data.pt")
        if os.path.exists(dataloader_local_path):
            dataloader_state_dict = torch.load(dataloader_local_path, weights_only=False)
            self.train_dataloader.load_state_dict(dataloader_state_dict)
        else:
            print(f"Warning: No dataloader state found at {dataloader_local_path}, will start from scratch")

    def _start_profiling(self, do_profile: bool) -> None:
        """Start profiling for all worker groups if profiling is enabled."""
        if do_profile:
            self.actor_rollout_wg.start_profile(role="e2e", profile_step=self.global_steps)
            if self.use_reference_policy:
                self.ref_policy_wg.start_profile(profile_step=self.global_steps)
            if self.use_critic:
                self.critic_wg.start_profile(profile_step=self.global_steps)
            if self.use_rm:
                self.rm_wg.start_profile(profile_step=self.global_steps)

    def _stop_profiling(self, do_profile: bool) -> None:
        """Stop profiling for all worker groups if profiling is enabled."""
        if do_profile:
            self.actor_rollout_wg.stop_profile()
            if self.use_reference_policy:
                self.ref_policy_wg.stop_profile()
            if self.use_critic:
                self.critic_wg.stop_profile()
            if self.use_rm:
                self.rm_wg.stop_profile()

    def _balance_batch(self, batch: DataProto, metrics, logging_prefix="global_seqlen", keep_minibatch=False):
        """Reorder the data on single controller such that each dp rank gets similar total tokens"""
        attention_mask = batch.batch["attention_mask"]
        batch_size = attention_mask.shape[0]
        global_seqlen_lst = batch.batch["attention_mask"].view(batch_size, -1).sum(-1)  # (train_batch_size,)
        workload_lst = calculate_workload(global_seqlen_lst)
        world_size = self.actor_rollout_wg.world_size
        if keep_minibatch:
            # Decouple the DP balancing and mini-batching.
            minibatch_size = self.config.actor_rollout_ref.actor.get("ppo_mini_batch_size")
            minibatch_num = len(workload_lst) // minibatch_size
            global_partition_lst = [[] for _ in range(world_size)]
            for i in range(minibatch_num):
                rearrange_minibatch_lst = get_seqlen_balanced_partitions(
                    workload_lst[i * minibatch_size : (i + 1) * minibatch_size],
                    k_partitions=world_size,
                    equal_size=True,
                )
                for j, part in enumerate(rearrange_minibatch_lst):
                    global_partition_lst[j].extend([x + minibatch_size * i for x in part])
        else:
            global_partition_lst = get_seqlen_balanced_partitions(
                workload_lst, k_partitions=world_size, equal_size=True
            )
        # Place smaller micro-batches at both ends to reduce the bubbles in pipeline parallel.
        for idx, partition in enumerate(global_partition_lst):
            partition.sort(key=lambda x: (workload_lst[x], x))
            ordered_partition = partition[::2] + partition[1::2][::-1]
            global_partition_lst[idx] = ordered_partition
        # reorder based on index. The data will be automatically equally partitioned by dispatch function
        global_idx = torch.tensor([j for partition in global_partition_lst for j in partition])
        batch.reorder(global_idx)
        global_balance_stats = log_seqlen_unbalance(
            seqlen_list=global_seqlen_lst, partitions=global_partition_lst, prefix=logging_prefix
        )
        metrics.update(global_balance_stats)

    def fit(self):
        """
        The training loop of PPO.
        The driver process only need to call the compute functions of the worker group through RPC
        to construct the PPO dataflow.
        The light-weight advantage computation is done on the driver process.
        """
        from omegaconf import OmegaConf

        from verl.utils.tracking import Tracking

        logger = Tracking(
            project_name=self.config.trainer.project_name,
            experiment_name=self.config.trainer.experiment_name,
            default_backend=self.config.trainer.logger,
            config=OmegaConf.to_container(self.config, resolve=True),
        )

        self.global_steps = 0

        # load checkpoint before doing anything
        self._load_checkpoint()

        current_epoch = self.global_steps // len(self.train_dataloader)

        # perform validation before training
        # currently, we only support validation using the reward_function.
        if self.val_reward_fn is not None and self.config.trainer.get("val_before_train", True):
            val_metrics = self._validate()
            assert val_metrics, f"{val_metrics=}"
            pprint(f"Initial validation metrics: {val_metrics}")
            logger.log(data=val_metrics, step=self.global_steps)
            if self.config.trainer.get("val_only", False):
                return

        if self.config.actor_rollout_ref.rollout.get("skip_rollout", False):
            rollout_skip = RolloutSkip(self.config, self.actor_rollout_wg)
            rollout_skip.wrap_generate_sequences()

        # add tqdm
        progress_bar = tqdm(total=self.total_training_steps, initial=self.global_steps, desc="Training Progress")

        # we start from step 1
        self.global_steps += 1
        last_val_metrics = None
        self.max_steps_duration = 0

        prev_step_profile = False
        curr_step_profile = (
            self.global_steps in self.config.global_profiler.steps
            if self.config.global_profiler.steps is not None
            else False
        )
        next_step_profile = False

        for epoch in range(current_epoch, self.config.trainer.total_epochs):
            for batch_dict in self.train_dataloader:
                metrics = {}
                timing_raw = {}

                with marked_timer("start_profile", timing_raw):
                    self._start_profiling(
                        not prev_step_profile and curr_step_profile
                        if self.config.global_profiler.profile_continuous_steps
                        else curr_step_profile
                    )
                batch: DataProto = DataProto.from_single_dict(batch_dict)

                # add uid to batch
                batch.non_tensor_batch["uid"] = np.array(
                    [str(uuid.uuid4()) for _ in range(len(batch.batch))], dtype=object
                )

                gen_batch = self._get_gen_batch(batch)

                # pass global_steps to trace
                gen_batch.meta_info["global_steps"] = self.global_steps
                gen_batch_output = gen_batch.repeat(
                    repeat_times=self.config.actor_rollout_ref.rollout.n, interleave=True
                )

                is_last_step = self.global_steps >= self.total_training_steps
                with marked_timer("step", timing_raw):
                    # generate a batch
                    with marked_timer("gen", timing_raw, color="red"):
                        if not self.async_rollout_mode:
                            gen_batch_output = self.actor_rollout_wg.generate_sequences(gen_batch_output)
                        else:
                            gen_batch_output = self.async_rollout_manager.generate_sequences(gen_batch_output)

                        timing_raw.update(gen_batch_output.meta_info["timing"])
                        gen_batch_output.meta_info.pop("timing", None)

                    if self.config.algorithm.adv_estimator == AdvantageEstimator.REMAX:
                        if self.reward_fn is None:
                            raise ValueError("A reward_fn is required for REMAX advantage estimation.")

                        with marked_timer("gen_max", timing_raw, color="purple"):
                            gen_baseline_batch = deepcopy(gen_batch)
                            gen_baseline_batch.meta_info["do_sample"] = False
                            if not self.async_rollout_mode:
                                gen_baseline_output = self.actor_rollout_wg.generate_sequences(gen_baseline_batch)
                            else:
                                gen_baseline_output = self.async_rollout_manager.generate_sequences(gen_baseline_batch)
                            batch = batch.union(gen_baseline_output)
                            # compute reward model score on batch
                            rm_scores = None
                            if self.use_rm and "rm_scores" not in batch.batch.keys():
                                rm_scores = self.rm_wg.compute_rm_score(batch)
                                batch = batch.union(rm_scores)
                            reward_baseline_tensor, _ = compute_reward(batch, self.reward_fn)
                            reward_baseline_tensor = reward_baseline_tensor.sum(dim=-1)

                            keys_to_pop = set(gen_baseline_output.batch.keys())
                            if rm_scores is not None:
                                keys_to_pop.update(rm_scores.batch.keys())
                            batch.pop(batch_keys=list(keys_to_pop))

                            batch.batch["reward_baselines"] = reward_baseline_tensor

                            del rm_scores, gen_baseline_batch, gen_baseline_output
                    # repeat to align with repeated responses in rollout
                    batch = batch.repeat(repeat_times=self.config.actor_rollout_ref.rollout.n, interleave=True)
                    batch = batch.union(gen_batch_output)

                    if "response_mask" not in batch.batch.keys():
                        batch.batch["response_mask"] = compute_response_mask(batch)
                    # Balance the number of valid tokens across DP ranks.
                    # NOTE: This usually changes the order of data in the `batch`,
                    # which won't affect the advantage calculation (since it's based on uid),
                    # but might affect the loss calculation (due to the change of mini-batching).
                    if self.config.trainer.balance_batch:
                        self._balance_batch(batch, metrics=metrics)

                    # compute global_valid tokens
                    batch.meta_info["global_token_num"] = torch.sum(batch.batch["attention_mask"], dim=-1).tolist()

                    with marked_timer("reward", timing_raw, color="yellow"):
                        # compute reward model score
                        if self.use_rm and "rm_scores" not in batch.batch.keys():
                            reward_tensor = self.rm_wg.compute_rm_score(batch)
                            batch = batch.union(reward_tensor)

                        if self.config.reward_model.launch_reward_fn_async:
                            future_reward = compute_reward_async.remote(
                                data=batch, config=self.config, tokenizer=self.tokenizer
                            )
                        else:
                            reward_tensor, reward_extra_infos_dict = compute_reward(batch, self.reward_fn)

                    # Operating Mode Selection:
                    # - Bypass mode: Sets old_log_probs = rollout_log_probs (2 policies: π_rollout, π_θ)
                    # - Decoupled mode: Recomputes old_log_probs as proximal anchor (3 policies: π_rollout, π_old, π_θ)
                    #   Note: π_old computed once per data batch, serves as stable reference during mini-batch updates
                    rollout_corr_config = self.config.algorithm.get("rollout_correction", None)
                    bypass_recomputing_logprobs = rollout_corr_config and rollout_corr_config.get("bypass_mode", False)
                    if bypass_recomputing_logprobs:  # Use `rollout_log_probs`
                        from verl.trainer.ppo.rollout_corr_helper import apply_rollout_correction

                        apply_rollout_correction(
                            batch=batch,
                            rollout_corr_config=rollout_corr_config,
                            policy_loss_config=self.config.actor_rollout_ref.actor.policy_loss,
                        )
                    else:  # Recompute old_log_probs
                        with marked_timer("old_log_prob", timing_raw, color="blue"):
                            old_log_prob = self.actor_rollout_wg.compute_log_prob(batch)
                            entropys = old_log_prob.batch["entropys"]
                            response_masks = batch.batch["response_mask"]
                            loss_agg_mode = self.config.actor_rollout_ref.actor.loss_agg_mode
                            entropy_agg = agg_loss(
                                loss_mat=entropys, loss_mask=response_masks, loss_agg_mode=loss_agg_mode
                            )
                            old_log_prob_metrics = {"actor/entropy": entropy_agg.detach().item()}
                            metrics.update(old_log_prob_metrics)
                            old_log_prob.batch.pop("entropys")
                            batch = batch.union(old_log_prob)
                            if "rollout_log_probs" in batch.batch.keys():
                                # TODO: we may want to add diff of probs too.
                                from verl.utils.debug.metrics import calculate_debug_metrics

                                metrics.update(calculate_debug_metrics(batch))

                    assert "old_log_probs" in batch.batch, f'"old_log_prob" not in {batch.batch.keys()=}'

                    if self.use_reference_policy:
                        # compute reference log_prob
                        with marked_timer(str(Role.RefPolicy), timing_raw, color="olive"):
                            if not self.ref_in_actor:
                                ref_log_prob = self.ref_policy_wg.compute_ref_log_prob(batch)
                            else:
                                ref_log_prob = self.actor_rollout_wg.compute_ref_log_prob(batch)
                            batch = batch.union(ref_log_prob)

                    # compute values
                    if self.use_critic:
                        with marked_timer("values", timing_raw, color="cyan"):
                            values = self.critic_wg.compute_values(batch)
                            batch = batch.union(values)

                    with marked_timer("adv", timing_raw, color="brown"):
                        # we combine with rule-based rm
                        reward_extra_infos_dict: dict[str, list]
                        if self.config.reward_model.launch_reward_fn_async:
                            reward_tensor, reward_extra_infos_dict = ray.get(future_reward)
                        batch.batch["token_level_scores"] = reward_tensor

                        if reward_extra_infos_dict:
                            batch.non_tensor_batch.update({k: np.array(v) for k, v in reward_extra_infos_dict.items()})

                        # compute rewards. apply_kl_penalty if available
                        if self.config.algorithm.use_kl_in_reward:
                            batch, kl_metrics = apply_kl_penalty(
                                batch, kl_ctrl=self.kl_ctrl_in_reward, kl_penalty=self.config.algorithm.kl_penalty
                            )
                            metrics.update(kl_metrics)
                        else:
                            batch.batch["token_level_rewards"] = batch.batch["token_level_scores"]

<<<<<<< HEAD
                        # Compute rollout correction weights centrally (once per batch)
                        # This corrects for off-policy issues (policy mismatch, model staleness, etc.)
                        # Also computes off-policy diagnostic metrics (KL, PPL, etc.)
                        if rollout_corr_config is not None and "rollout_log_probs" in batch.batch:
=======
                        # Compute rollout correction: IS weights, rejection sampling, and metrics
                        # Only runs in decoupled mode (computes once per batch using stable π_old)
                        # In bypass mode, this is skipped - actor computes metrics from evolving π_θ vs π_rollout
                        if (
                            rollout_corr_config is not None
                            and "rollout_log_probs" in batch.batch
                            and not bypass_recomputing_logprobs  # Only in decoupled mode
                        ):
                            from verl.trainer.ppo.rollout_corr_helper import compute_rollout_correction_and_add_to_batch

                            # Compute IS weights, apply rejection sampling, compute metrics
>>>>>>> 178a99d4
                            batch, is_metrics = compute_rollout_correction_and_add_to_batch(batch, rollout_corr_config)
                            # IS and off-policy metrics already have rollout_corr/ prefix
                            metrics.update(is_metrics)

                        # compute advantages, executed on the driver process
                        norm_adv_by_std_in_grpo = self.config.algorithm.get(
                            "norm_adv_by_std_in_grpo", True
                        )  # GRPO adv normalization factor

                        batch = compute_advantage(
                            batch,
                            adv_estimator=self.config.algorithm.adv_estimator,
                            gamma=self.config.algorithm.gamma,
                            lam=self.config.algorithm.lam,
                            num_repeat=self.config.actor_rollout_ref.rollout.n,
                            norm_adv_by_std_in_grpo=norm_adv_by_std_in_grpo,
                            config=self.config.algorithm,
                        )

                    # update critic
                    if self.use_critic:
                        with marked_timer("update_critic", timing_raw, color="pink"):
                            critic_output = self.critic_wg.update_critic(batch)
                        critic_output_metrics = reduce_metrics(critic_output.meta_info["metrics"])
                        metrics.update(critic_output_metrics)

                    # implement critic warmup
                    if self.config.trainer.critic_warmup <= self.global_steps:
                        # update actor
                        with marked_timer("update_actor", timing_raw, color="red"):
                            rollout_config = self.config.actor_rollout_ref.rollout
                            batch.meta_info["multi_turn"] = rollout_config.multi_turn.enable
                            # TODO: Make "temperature" single source of truth from generation.
                            batch.meta_info["temperature"] = rollout_config.temperature
                            actor_output = self.actor_rollout_wg.update_actor(batch)
                        actor_output_metrics = reduce_metrics(actor_output.meta_info["metrics"])
                        metrics.update(actor_output_metrics)

                    # Log rollout generations if enabled
                    rollout_data_dir = self.config.trainer.get("rollout_data_dir", None)
                    if rollout_data_dir:
                        self._log_rollout_data(batch, reward_extra_infos_dict, timing_raw, rollout_data_dir)

                # validate
                if (
                    self.val_reward_fn is not None
                    and self.config.trainer.test_freq > 0
                    and (is_last_step or self.global_steps % self.config.trainer.test_freq == 0)
                ):
                    with marked_timer("testing", timing_raw, color="green"):
                        val_metrics: dict = self._validate()
                        if is_last_step:
                            last_val_metrics = val_metrics
                    metrics.update(val_metrics)

                # Check if the ESI (Elastic Server Instance)/training plan is close to expiration.
                esi_close_to_expiration = should_save_ckpt_esi(
                    max_steps_duration=self.max_steps_duration,
                    redundant_time=self.config.trainer.esi_redundant_time,
                )
                # Check if the conditions for saving a checkpoint are met.
                # The conditions include a mandatory condition (1) and
                # one of the following optional conditions (2/3/4):
                # 1. The save frequency is set to a positive value.
                # 2. It's the last training step.
                # 3. The current step number is a multiple of the save frequency.
                # 4. The ESI(Elastic Server Instance)/training plan is close to expiration.
                if self.config.trainer.save_freq > 0 and (
                    is_last_step or self.global_steps % self.config.trainer.save_freq == 0 or esi_close_to_expiration
                ):
                    if esi_close_to_expiration:
                        print("Force saving checkpoint: ESI instance expiration approaching.")
                    with marked_timer("save_checkpoint", timing_raw, color="green"):
                        self._save_checkpoint()

                with marked_timer("stop_profile", timing_raw):
                    next_step_profile = (
                        self.global_steps + 1 in self.config.global_profiler.steps
                        if self.config.global_profiler.steps is not None
                        else False
                    )
                    self._stop_profiling(
                        curr_step_profile and not next_step_profile
                        if self.config.global_profiler.profile_continuous_steps
                        else curr_step_profile
                    )
                    prev_step_profile = curr_step_profile
                    curr_step_profile = next_step_profile

                steps_duration = timing_raw["step"]
                self.max_steps_duration = max(self.max_steps_duration, steps_duration)

                # training metrics
                metrics.update(
                    {
                        "training/global_step": self.global_steps,
                        "training/epoch": epoch,
                    }
                )
                # collect metrics
                metrics.update(compute_data_metrics(batch=batch, use_critic=self.use_critic))
                metrics.update(compute_timing_metrics(batch=batch, timing_raw=timing_raw))
                # TODO: implement actual tflpo and theoretical tflpo
                n_gpus = self.resource_pool_manager.get_n_gpus()
                metrics.update(compute_throughout_metrics(batch=batch, timing_raw=timing_raw, n_gpus=n_gpus))
                # Note: mismatch metrics (KL, PPL, etc.) are collected at line 1179 after advantage computation

                # this is experimental and may be changed/removed in the future in favor of a general-purpose one
                if isinstance(self.train_dataloader.sampler, AbstractCurriculumSampler):
                    self.train_dataloader.sampler.update(batch=batch)

                # TODO: make a canonical logger that supports various backend
                logger.log(data=metrics, step=self.global_steps)

                progress_bar.update(1)
                self.global_steps += 1

                if (
                    hasattr(self.config.actor_rollout_ref.actor, "profiler")
                    and self.config.actor_rollout_ref.actor.profiler.tool == "torch_memory"
                ):
                    self.actor_rollout_wg.dump_memory_snapshot(
                        tag=f"post_update_step{self.global_steps}", sub_dir=f"step{self.global_steps}"
                    )

                if is_last_step:
                    pprint(f"Final validation metrics: {last_val_metrics}")
                    progress_bar.close()
                    return

                # this is experimental and may be changed/removed in the future
                # in favor of a general-purpose data buffer pool
                if hasattr(self.train_dataset, "on_batch_end"):
                    # The dataset may be changed after each training batch
                    self.train_dataset.on_batch_end(batch=batch)<|MERGE_RESOLUTION|>--- conflicted
+++ resolved
@@ -1172,12 +1172,6 @@
                         else:
                             batch.batch["token_level_rewards"] = batch.batch["token_level_scores"]
 
-<<<<<<< HEAD
-                        # Compute rollout correction weights centrally (once per batch)
-                        # This corrects for off-policy issues (policy mismatch, model staleness, etc.)
-                        # Also computes off-policy diagnostic metrics (KL, PPL, etc.)
-                        if rollout_corr_config is not None and "rollout_log_probs" in batch.batch:
-=======
                         # Compute rollout correction: IS weights, rejection sampling, and metrics
                         # Only runs in decoupled mode (computes once per batch using stable π_old)
                         # In bypass mode, this is skipped - actor computes metrics from evolving π_θ vs π_rollout
@@ -1189,7 +1183,6 @@
                             from verl.trainer.ppo.rollout_corr_helper import compute_rollout_correction_and_add_to_batch
 
                             # Compute IS weights, apply rejection sampling, compute metrics
->>>>>>> 178a99d4
                             batch, is_metrics = compute_rollout_correction_and_add_to_batch(batch, rollout_corr_config)
                             # IS and off-policy metrics already have rollout_corr/ prefix
                             metrics.update(is_metrics)
